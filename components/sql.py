--- conflicted
+++ resolved
@@ -3,154 +3,150 @@
 import pandas as pd
 from datetime import datetime, timedelta
 import os
-<<<<<<< HEAD
 from components.db import load_column_config
-=======
-import time
-import logging
-
-# Set up logging
-logging.basicConfig(level=logging.INFO)
-logger = logging.getLogger(__name__)
-
-
-def retry_on_connection_error(max_retries=3, delay=1):
-    """Decorator to retry database operations on connection errors"""
-    def decorator(func):
-        def wrapper(*args, **kwargs):
-            retries = 0
-            while retries < max_retries:
-                try:
-                    return func(*args, **kwargs)
-                except pyodbc.Error as e:
-                    if isinstance(e, pyodbc.OperationalError) and e.args[0] == '08S01':
-                        retries += 1
-                        if retries == max_retries:
-                            logger.error(
-                                f"Failed to execute {func.__name__} after {max_retries} retries: {str(e)}")
-                            raise
-                        logger.warning(
-                            f"Connection error in {func.__name__}, retrying ({retries}/{max_retries})")
-                        time.sleep(delay * retries)  # Exponential backoff
-                    else:
-                        logger.error(
-                            f"Database error in {func.__name__}: {str(e)}")
-                        raise
-            return None
-        return wrapper
-    return decorator
->>>>>>> 369c2a18
 
 
 def get_windows_user():
     return os.getenv('USERNAME')
 
 
-@st.cache_resource  # Removed ttl=300, connection will be cached per session
+# Removed @st.cache_resource(ttl=300) to ensure a fresh connection is always provided
 def get_connection(db=None):
-    try:
+    """Get a database connection. Each call returns a new connection to avoid sharing cached closed connections."""
+    conn = None  # Initialize conn
+    try:
+        # Simplified connection string for diagnostics
         conn_str = (
             "DRIVER={ODBC Driver 17 for SQL Server};"
             "SERVER=10.1.1.88;"
             "Trusted_Connection=yes;"
-            "TrustServerCertificate=yes;"
-            "KeepAlive=30;"  # Send keep-alive probe every 30 seconds of inactivity
-            # Interval in seconds between keep-alive retransmissions if no response
-            "KeepAliveInterval=1;"
-            "Connection Timeout=30;"  # Added connection timeout
-            "ConnectRetryCount=3;"    # Added retry count
-            "ConnectRetryInterval=1;"  # Added retry interval
+            # "TrustServerCertificate=yes;" # Temporarily removed
+            # "KeepAlive=30;" # Temporarily removed
+            # "KeepAliveInterval=1;" # Temporarily removed
         )
         if db:
             conn_str += f"DATABASE={db};"
+
+        # DEBUG
+        print(
+            f"DEBUG: Attempting to connect with simplified string: {conn_str}")
         conn = pyodbc.connect(conn_str)
-        return conn  # Ensure only the connection object is returned
+        # DEBUG
+        print(f"DEBUG: Connected with simplified string. conn object: {conn}")
+
+        # Test the newly created connection
+        try:
+            print(f"DEBUG: Testing connection {conn}")  # DEBUG
+            with conn.cursor() as test_cursor:
+                test_cursor.execute("SELECT 1")
+            print(f"DEBUG: Connection test PASSED for {conn}")  # DEBUG
+        except pyodbc.Error as test_e:
+            # DEBUG
+            print(
+                f"DEBUG: Connection test FAILED for {conn} (simplified string): {test_e}")
+            if conn:
+                try:
+                    conn.close()
+                except pyodbc.Error:
+                    pass
+            raise  # Re-raise the error from the connection test
+
+        # DEBUG
+        print(f"DEBUG: Returning OPEN connection from get_connection: {conn}")
+        return conn  # Return the tested, open connection
+
     except pyodbc.Error as e:
-        logger.error(
-            f"Connection Error on DB {db if db else 'default'}: {str(e)}")
+        # DEBUG
+        print(
+            f"DEBUG: Connection Error in get_connection (simplified string) for DB '{db if db else 'default'}': {str(e)}")
+        if conn:  # If connection object exists, try to close it
+            try:
+                conn.close()
+            except pyodbc.Error as close_e:
+                # DEBUG
+                print(
+                    f"DEBUG: Error closing connection in except block: {close_e}")
         raise
 
 
 @st.cache_data(ttl=300)  # Cache for 5 minutes
-@retry_on_connection_error()
 def get_databases():
-    conn = get_connection()  # Updated to expect a single connection object
-    cursor = conn.cursor()
-    cursor.execute("SELECT name FROM sys.databases WHERE database_id > 4")
-    result = [row[0] for row in cursor.fetchall()]
-    cursor.close()
-    return result
+    conn = None
+    cursor = None
+    try:
+        conn = get_connection()  # Updated to expect a single connection object
+        cursor = conn.cursor()
+        cursor.execute("SELECT name FROM sys.databases WHERE database_id > 4")
+        result = [row[0] for row in cursor.fetchall()]
+        return result
+    finally:
+        if cursor:
+            try:
+                cursor.close()
+            except pyodbc.Error:
+                pass  # Optionally log error
+        if conn:
+            try:
+                conn.close()
+            except pyodbc.Error:
+                pass  # Optionally log error
 
 
 @st.cache_data(ttl=300)  # Cache for 5 minutes
-@retry_on_connection_error()
 def get_tables(db):
-    conn = get_connection(db)  # Updated
-    cursor = conn.cursor()
-    cursor.execute(
-        "SELECT TABLE_NAME FROM INFORMATION_SCHEMA.TABLES WHERE TABLE_TYPE='BASE TABLE'")
-    result = [row[0] for row in cursor.fetchall()]
-    cursor.close()
-    return result
-
-
-@st.cache_data(ttl=300)  # Cache for 5 minutes
-@retry_on_connection_error()
+    conn = None
+    cursor = None
+    try:
+        conn = get_connection(db)  # Updated
+        cursor = conn.cursor()
+        cursor.execute(
+            "SELECT TABLE_NAME FROM INFORMATION_SCHEMA.TABLES WHERE TABLE_TYPE='BASE TABLE'")
+        result = [row[0] for row in cursor.fetchall()]
+        return result
+    finally:
+        if cursor:
+            try:
+                cursor.close()
+            except pyodbc.Error:
+                pass
+        if conn:
+            try:
+                conn.close()
+            except pyodbc.Error:
+                pass
+
+# Removed @st.cache_data decorator to prevent caching of database connections
+
+
 def check_selected_tables(db, tables, min_rows_dict=None, max_rows_dict=None):
+    if not tables:
+        return pd.DataFrame([])
+
     results = []
-    conn = get_connection(db)
-    cursor = conn.cursor()
-    try:
+    conn = None
+    cursor = None
+
+    try:
+        conn = get_connection(db)
+        cursor = conn.cursor()
+
         for table in tables:
             try:
                 cursor.execute(f"SELECT COUNT(*) FROM [{table}]")
                 count = cursor.fetchone()[0]
 
-                # Get thresholds for this table
                 min_rows = min_rows_dict.get(table) if min_rows_dict else None
                 max_rows = max_rows_dict.get(table) if max_rows_dict else None
 
-                # First check if column monitoring is enabled for this table
-                has_column_conditions = False
-                column_results = {}
-                try:
-                    column_configs = load_column_config(db, table)
-                    has_column_conditions = not column_configs.empty
-
-                    if has_column_conditions:
-                        # Check column conditions if configurations exist
-                        column_results = check_column_conditions(
-                            db, table, column_configs.to_dict('records'))
-                        # Check if any column conditions failed
-                        failed_conditions = [
-                            col for col, result in column_results.items() if not result]
-                        if failed_conditions:
-                            status = f"Error: Column conditions not met for {', '.join(failed_conditions)}"
-                        else:
-                            # If column monitoring is enabled and all conditions are met, show OK status
-                            status = "OK"
-                    else:
-                        # Determine status based on row count and thresholds if no column monitoring
-                        if count == 0:
-                            status = "Empty"
-                        elif min_rows is not None and count < min_rows:
-                            status = "Warn-LowCount"
-                        elif max_rows is not None and count > max_rows:
-                            status = "Warn-HighCount"
-                        else:
-                            status = "OK"
-                except Exception as e:
-                    # If there's an error loading column config, fall back to row count checks
-                    print(
-                        f"Error checking column conditions for {db}.{table}: {str(e)}")
-                    if count == 0:
-                        status = "Empty"
-                    elif min_rows is not None and count < min_rows:
-                        status = "Warn-LowCount"
-                    elif max_rows is not None and count > max_rows:
-                        status = "Warn-HighCount"
-                    else:
-                        status = "OK"
+                # Determine status based on row count thresholds first
+                if count == 0:
+                    status = "Empty"
+                elif min_rows is not None and count < min_rows:
+                    status = "Warn-LowCount"
+                elif max_rows is not None and count > max_rows:
+                    status = "Warn-HighCount"
+                else:
+                    status = "OK"
 
                 results.append({
                     "Database": db,
@@ -159,9 +155,10 @@
                     "Status": status,
                     "Min Rows": str(min_rows) if min_rows is not None else "None",
                     "Max Rows": str(max_rows) if max_rows is not None else "None",
-                    "Column Conditions": column_results
+                    "Column Conditions": {}
                 })
             except Exception as e:
+                print(f"Error checking table {db}.{table}: {str(e)}")
                 results.append({
                     "Database": db,
                     "Table": table,
@@ -172,16 +169,27 @@
                     "Column Conditions": {}
                 })
     finally:
-        cursor.close()
+        if cursor:
+            try:
+                cursor.close()
+            except:
+                pass
+        if conn:
+            try:
+                conn.close()
+            except:
+                pass
+
     return pd.DataFrame(results)
 
 
 @st.cache_data(ttl=300)  # Cache for 5 minutes
-@retry_on_connection_error()
 def get_table_size_info(db, table_name):
-    conn = get_connection(db)
-    cursor = conn.cursor()
-    try:
+    conn = None
+    cursor = None
+    try:
+        conn = get_connection(db)
+        cursor = conn.cursor()
         # Using sp_spaceused to get table size information
         # Ensure the database context is correct for sp_spaceused
         cursor.execute(f"USE {db};")
@@ -203,19 +211,28 @@
         return {"data_kb": 0, "index_kb": 0}
     except pyodbc.Error as e:
         # Handle cases where the table might not exist or other SQL errors
-        logger.error(
-            f"Error getting size for table {db}.{table_name}: {str(e)}")
+        print(f"Error getting size for table {db}.{table_name}: {str(e)}")
         return {"data_kb": 0, "index_kb": 0}  # Return default/error state
     finally:
-        cursor.close()
-
-
-@st.cache_data(ttl=300)  # Cache for 5 minutes
-@retry_on_connection_error()
+        if cursor:
+            try:
+                cursor.close()
+            except pyodbc.Error:
+                pass
+        if conn:
+            try:
+                conn.close()
+            except pyodbc.Error:
+                pass
+
+
+@st.cache_data(ttl=1)  # Cache for just 1 second to ensure fresh data
 def get_job_history(hours_back=24, detect_anomalies=True):
-    conn = get_connection('msdb')  # Updated
-    cursor = conn.cursor()
-    try:
+    conn = None
+    cursor = None
+    try:
+        conn = get_connection('msdb')  # Updated
+        cursor = conn.cursor()
         excluded_jobs = get_excluded_jobs()
         placeholders = ','.join('?' * len(excluded_jobs))
 
@@ -314,15 +331,25 @@
 
         return pd.DataFrame(results)
     finally:
-        cursor.close()
+        if cursor:
+            try:
+                cursor.close()
+            except pyodbc.Error:
+                pass
+        if conn:
+            try:
+                conn.close()
+            except pyodbc.Error:
+                pass
 
 
 @st.cache_data(ttl=300)  # Cache for 5 minutes
-@retry_on_connection_error()
 def get_job_details(job_name):
-    conn = get_connection('msdb')  # Updated
-    cursor = conn.cursor()
-    try:
+    conn = None
+    cursor = None
+    try:
+        conn = get_connection('msdb')  # Updated
+        cursor = conn.cursor()
         query = """
         SELECT 
             j.name AS job_name,
@@ -357,15 +384,25 @@
             }
         return None
     finally:
-        cursor.close()
+        if cursor:
+            try:
+                cursor.close()
+            except pyodbc.Error:
+                pass
+        if conn:
+            try:
+                conn.close()
+            except pyodbc.Error:
+                pass
 
 
 @st.cache_data(ttl=300)  # Cache for 5 minutes
-@retry_on_connection_error()
 def get_job_steps(job_name):
-    conn = get_connection('msdb')  # Updated
-    cursor = conn.cursor()
-    try:
+    conn = None
+    cursor = None
+    try:
+        conn = get_connection('msdb')  # Updated
+        cursor = conn.cursor()
         query = """
         SELECT 
             s.step_id,
@@ -428,7 +465,16 @@
 
         return pd.DataFrame(results)
     finally:
-        cursor.close()
+        if cursor:
+            try:
+                cursor.close()
+            except pyodbc.Error:
+                pass
+        if conn:
+            try:
+                conn.close()
+            except pyodbc.Error:
+                pass
 
 
 def get_excluded_jobs():
@@ -448,12 +494,13 @@
     ]
 
 
-@st.cache_data(ttl=300)  # Cache for 5 minutes
-@retry_on_connection_error()
+@st.cache_data(ttl=1)  # Cache for just 1 second to ensure fresh data
 def get_all_jobs():
-    conn = get_connection('msdb')  # Updated
-    cursor = conn.cursor()
-    try:
+    conn = None
+    cursor = None
+    try:
+        conn = get_connection('msdb')  # Updated
+        cursor = conn.cursor()
         excluded_jobs = get_excluded_jobs()
 
         placeholders = ','.join('?' * len(excluded_jobs))
@@ -516,15 +563,25 @@
 
         return pd.DataFrame(results)
     finally:
-        cursor.close()
-
-
-@st.cache_data(ttl=300)  # Cache for 5 minutes
-@retry_on_connection_error()
+        if cursor:
+            try:
+                cursor.close()
+            except pyodbc.Error:
+                pass
+        if conn:
+            try:
+                conn.close()
+            except pyodbc.Error:
+                pass
+
+
+@st.cache_data(ttl=1)  # Cache for just 1 second to ensure fresh data
 def get_active_jobs():
-    conn = get_connection('msdb')  # Updated
-    cursor = conn.cursor()
-    try:
+    conn = None
+    cursor = None
+    try:
+        conn = get_connection('msdb')  # Updated
+        cursor = conn.cursor()
         excluded_jobs = get_excluded_jobs()
         placeholders = ','.join('?' * len(excluded_jobs))
 
@@ -533,8 +590,8 @@
             j.name AS job_name,
             ja.start_execution_date,
             DATEDIFF(MINUTE, ja.start_execution_date, GETDATE()) as duration_minutes,
-            COALESCE(h.step_id, 0) as current_step,
-            COALESCE(s.step_name, 'Starting') as step_name
+            h.step_id as current_step,
+            s.step_name
         FROM sysjobs j 
         INNER JOIN sysjobactivity ja ON j.job_id = ja.job_id
         LEFT JOIN sysjobhistory h ON j.job_id = h.job_id 
@@ -560,22 +617,31 @@
                 'Job Name': row[0],
                 'Start Time': row[1].strftime('%Y-%m-%d %H:%M:%S') if row[1] else '',
                 'Duration (mins)': row[2] if row[2] else 0,
-                # Convert to string and ensure consistent type
-                'Current Step': str(row[3]) if pd.notna(row[3]) else '0',
-                'Step Name': row[4] or 'Starting'
+                'Current Step': row[3] if row[3] else 0,
+                'Step Name': row[4] if row[4] else ''
             })
 
         return pd.DataFrame(results)
     finally:
-        cursor.close()
+        if cursor:
+            try:
+                cursor.close()
+            except pyodbc.Error:
+                pass
+        if conn:
+            try:
+                conn.close()
+            except pyodbc.Error:
+                pass
 
 
 @st.cache_data(ttl=300)  # Cache for 5 minutes
-@retry_on_connection_error()
 def get_job_duration_stats(job_name, sample_size=10):
-    conn = get_connection('msdb')
-    cursor = conn.cursor()
-    try:
+    conn = None
+    cursor = None
+    try:
+        conn = get_connection('msdb')
+        cursor = conn.cursor()
         query = f"""
         SELECT TOP {sample_size}
             h.run_duration
@@ -618,14 +684,25 @@
         }
 
     finally:
-        cursor.close()
+        if cursor:
+            try:
+                cursor.close()
+            except pyodbc.Error:
+                pass
+        if conn:
+            try:
+                conn.close()
+            except pyodbc.Error:
+                pass
 
 
 @st.cache_data(ttl=300)  # Cache for 5 minutes
 def get_table_columns(db, table):
-    conn = get_connection(db)
-    cursor = conn.cursor()
-    try:
+    conn = None
+    cursor = None
+    try:
+        conn = get_connection(db)
+        cursor = conn.cursor()
         cursor.execute(f"""
             SELECT COLUMN_NAME, DATA_TYPE
             FROM INFORMATION_SCHEMA.COLUMNS
@@ -633,7 +710,16 @@
         """, [table])
         return [{"name": row[0], "type": row[1]} for row in cursor.fetchall()]
     finally:
-        cursor.close()
+        if cursor:
+            try:
+                cursor.close()
+            except pyodbc.Error:
+                pass
+        if conn:
+            try:
+                conn.close()
+            except pyodbc.Error:
+                pass
 
 
 def check_column_conditions(db, table, column_configs):
@@ -644,54 +730,185 @@
     if not column_configs:
         return {}
 
-    conn = get_connection(db)
-    cursor = conn.cursor()
     results = {}
 
     try:
+        # Special handling for UploadLogs table
+        if table == "UploadLogs":
+            # First check if we have both status and date conditions
+            has_status = any(cfg["column_name"] ==
+                             "status" for cfg in column_configs)
+            has_date = any(cfg["column_name"].startswith("created_")
+                           for cfg in column_configs)
+
+            if has_status and has_date:
+                # Get the configurations
+                status_config = next(
+                    cfg for cfg in column_configs if cfg["column_name"] == "status")
+                date_config = next(
+                    cfg for cfg in column_configs if cfg["column_name"].startswith("created_"))
+
+                # Build the combined query
+                where_clauses = []
+                all_params = []
+
+                # Add status condition
+                if status_config["condition_type"] == "in":
+                    status_values = [
+                        v.strip() for v in status_config["condition_value"].split(",")]
+                    status_placeholders = ",".join("?" * len(status_values))
+                    where_clauses.append(f"status IN ({status_placeholders})")
+                    all_params.extend(status_values)
+                else:
+                    where_clauses.append("status = ?")
+                    all_params.append(status_config["condition_value"])
+
+                # Add date condition
+                if date_config["condition_type"] == "date_equals_today":
+                    where_clauses.append(
+                        "CAST(created_at AS DATE) = CAST(GETDATE() AS DATE)")
+                elif date_config["condition_type"] == "date_greater_than":
+                    where_clauses.append(
+                        "CAST(created_at AS DATE) > CAST(? AS DATE)")
+                    all_params.append(date_config["condition_value"])
+                elif date_config["condition_type"] == "date_less_than":
+                    where_clauses.append(
+                        "CAST(created_at AS DATE) < CAST(? AS DATE)")
+                    all_params.append(date_config["condition_value"])
+
+                # Execute combined query
+                conn = get_connection(db)
+                cursor = conn.cursor()
+                try:
+                    combined_where = " AND ".join(where_clauses)
+                    query = f"SELECT COUNT(*) FROM [{table}] WHERE {combined_where}"
+                    cursor.execute(query, all_params)
+                    count = cursor.fetchone()[0]
+                    # Update results for both columns
+                    combined_result = count > 0
+                    results["status"] = combined_result
+                    results[date_config["column_name"]] = combined_result
+                except Exception as e:
+                    print(f"Error checking combined conditions: {str(e)}")
+                    results["status"] = False
+                    results[date_config["column_name"]] = False
+                finally:
+                    cursor.close()
+                    conn.close()
+            else:
+                # Handle individual conditions
+                for config in column_configs:
+                    conn = get_connection(db)
+                    cursor = conn.cursor()
+                    try:
+                        column = config["column_name"]
+                        cond_type = config["condition_type"]
+                        value = config["condition_value"]
+
+                        where_clause = ""
+                        params = []
+
+                        if cond_type == "equals":
+                            where_clause = f"{column} = ?"
+                            params = [value]
+                        elif cond_type == "not_equals":
+                            where_clause = f"{column} <> ?"
+                            params = [value]
+                        elif cond_type == "in":
+                            values = [v.strip() for v in value.split(",")]
+                            placeholders = ",".join("?" * len(values))
+                            where_clause = f"{column} IN ({placeholders})"
+                            params = values
+                        elif cond_type == "date_equals_today":
+                            where_clause = f"CAST({column} AS DATE) = CAST(GETDATE() AS DATE)"
+                            params = []
+                        elif cond_type == "date_greater_than":
+                            where_clause = f"CAST({column} AS DATE) > CAST(? AS DATE)"
+                            params = [value]
+                        elif cond_type == "date_less_than":
+                            where_clause = f"CAST({column} AS DATE) < CAST(? AS DATE)"
+                            params = [value]
+
+                        query = f"SELECT COUNT(*) FROM [{table}] WHERE {where_clause}"
+                        cursor.execute(query, params)
+                        count = cursor.fetchone()[0]
+                        results[column] = count > 0
+
+                    except Exception as e:
+                        print(
+                            f"Error checking condition for {config['column_name']}: {str(e)}")
+                        results[config["column_name"]] = False
+                    finally:
+                        cursor.close()
+                        conn.close()
+        else:
+            # Standard handling for other tables
+            conn = get_connection(db)
+            cursor = conn.cursor()
+            try:
+                where_clauses = []
+                all_params = []
+
+                for config in column_configs:
+                    column = config["column_name"]
+                    cond_type = config["condition_type"]
+                    value = config["condition_value"]
+
+                    if cond_type == "equals":
+                        where_clauses.append(f"{column} = ?")
+                        all_params.append(value)
+                    elif cond_type == "not_equals":
+                        where_clauses.append(f"{column} <> ?")
+                        all_params.append(value)
+                    elif cond_type == "in":
+                        values = [v.strip() for v in value.split(",")]
+                        placeholders = ",".join("?" * len(values))
+                        where_clauses.append(f"{column} IN ({placeholders})")
+                        all_params.extend(values)
+                    elif cond_type == "date_equals_today":
+                        where_clauses.append(
+                            f"CAST({column} AS DATE) = CAST(GETDATE() AS DATE)")
+                    elif cond_type == "date_greater_than":
+                        where_clauses.append(
+                            f"CAST({column} AS DATE) > CAST(? AS DATE)")
+                        all_params.append(value)
+                    elif cond_type == "date_less_than":
+                        where_clauses.append(
+                            f"CAST({column} AS DATE) < CAST(? AS DATE)")
+                        all_params.append(value)
+
+                if where_clauses:
+                    combined_where = " AND ".join(where_clauses)
+                    query = f"SELECT COUNT(*) FROM [{table}] WHERE {combined_where}"
+
+                    if all_params:
+                        cursor.execute(query, all_params)
+                    else:
+                        cursor.execute(query)
+
+                    count = cursor.fetchone()[0]
+                    cursor.close()
+
+                    total_query = f"SELECT COUNT(*) FROM [{table}]"
+                    cursor = conn.cursor()
+                    cursor.execute(total_query)
+                    total = cursor.fetchone()[0]
+
+                    # For other tables, condition is met if all rows satisfy it
+                    condition_met = count == total
+                    for config in column_configs:
+                        results[config["column_name"]] = condition_met
+            except Exception as e:
+                print(f"Error checking conditions for {table}: {str(e)}")
+                for config in column_configs:
+                    results[config["column_name"]] = False
+            finally:
+                cursor.close()
+                conn.close()
+
+    except Exception as e:
+        print(f"Error in check_column_conditions: {str(e)}")
         for config in column_configs:
-            column = config["column_name"]
-            cond_type = config["condition_type"]
-            value = config["condition_value"]
-
-            # Build the WHERE clause based on condition type
-            if cond_type == "equals":
-                where_clause = f"{column} = ?"
-            elif cond_type == "not_equals":
-                where_clause = f"{column} <> ?"
-            elif cond_type == "greater_than":
-                where_clause = f"{column} > ?"
-            elif cond_type == "less_than":
-                where_clause = f"{column} < ?"
-            elif cond_type == "in":
-                values = [v.strip() for v in value.split(",")]
-                placeholders = ",".join("?" * len(values))
-                where_clause = f"{column} IN ({placeholders})"
-            else:
-                continue
-
-            # Count rows that meet the condition
-            query = f"SELECT COUNT(*) FROM [{table}] WHERE {where_clause}"
-
-            try:
-                if cond_type == "in":
-                    cursor.execute(query, values)
-                else:
-                    cursor.execute(query, [value])
-
-                count = cursor.fetchone()[0]
-                total_query = f"SELECT COUNT(*) FROM [{table}]"
-                cursor.execute(total_query)
-                total = cursor.fetchone()[0]
-
-                # A condition is considered met if all rows satisfy it
-                results[column] = count == total
-
-            except Exception as e:
-                print(f"Error checking condition for {column}: {str(e)}")
-                results[column] = False
-
-    finally:
-        cursor.close()
+            results[config["column_name"]] = False
 
     return results